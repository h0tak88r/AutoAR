--- conflicted
+++ resolved
@@ -11,13 +11,9 @@
     pkg-config libssl-dev \
     && rm -rf /var/lib/apt/lists/*
 
-<<<<<<< HEAD
-=======
 # Install external Go-based CLI tools used by AutoAR (nuclei, trufflehog)
 RUN GOBIN=/go/bin go install -v github.com/projectdiscovery/nuclei/v3/cmd/nuclei@latest && \
     GOBIN=/go/bin go install -v github.com/trufflesecurity/trufflehog/v3@latest
-
->>>>>>> 34bf497b
 # Build AutoAR main CLI and entrypoint
 WORKDIR /app
 
