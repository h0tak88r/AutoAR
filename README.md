# autoAr

An automated reconnaissance and vulnerability scanning tool that combines multiple tools for comprehensive web application security assessment, with integrated SQLite storage for findings.

<<<<<<< HEAD
## What's new (v2.0.0) - Web Portal & Dockerization
- **🌐 Modern Web Portal** at `autoar-web/`
  - Async job queue with live status updates
  - Cancel running jobs with one click
  - HTML report generation per scan (`/reports/<scan_id>/report.html`)
=======
<img width="1253" height="894" alt="image" src="https://github.com/user-attachments/assets/f139409c-c27d-4c6b-a0c3-218f8f9825d8" />


## What’s new (Web UI)
- Modern web portal at `autoar-web/`
  - Async job queue with live status
  - Cancel running jobs
  - HTML report per scan (`/reports/<scan_id>/report.html`)
>>>>>>> 7a00812e
  - Browse raw logs and copied artefacts
  - Delete scan results (removes all files)
  - Real-time progress monitoring
- **🐳 Full Dockerization Support**
  - Complete Docker image with all recon tools
  - Docker Compose for easy deployment
  - Smart config path detection
  - Volume mounting for persistent data
- **🔧 Enhanced Features**
  - Smart tool-root detection (no external dependencies)
  - Safer repository (secrets ignored, gitleaks CI)
  - GitHub Actions for automated releases
  - Multi-platform binary builds
  - Comprehensive error handling

## Quick start (Web UI, native)
```bash
cd /home/sallam/AutoAR/autoar-web
# flags
# -addr    listen address (default :8888)
# -root    web-data root (default /srv) – use autoar-web folder for native
# -config  path to autoar.yaml
./autoar-web -addr :8888 \
  -root /home/sallam/AutoAR/autoar-web \
  -config /home/sallam/AutoAR/autoar.yaml
# Open http://localhost:8888 (forward port if remote)
```

## CLI Scan (original)
All subcommands remain available through `autoAr.sh`.

```bash
./autoAr.sh liteScan -d example.com
./autoAr.sh fastLook -d example.com
./autoAr.sh domain   -d example.com
```

## Docker (Complete Solution)
The Docker image includes the web UI AND all recon tools, making it a complete solution for reconnaissance.

### Quick Start with Docker Compose
```bash
cd /home/sallam/AutoAR
docker compose up --build -d
# Open http://localhost:8888
```

### Manual Docker Build
```bash
docker build -t autoar-web -f autoar-web/Dockerfile .
```

### Docker Run (Complete)
```bash
docker run --rm -p 8888:8888 \
  -v "$(pwd)/autoar-web/web-data:/srv/web-data" \
  -v "$(pwd)/autoar.yaml:/srv/config/autoar.yaml:ro" \
  -v "$(pwd)/results:/srv/results" \
  -v "$(pwd)/Wordlists:/srv/Wordlists" \
  -v "$(pwd)/regexes:/srv/regexes" \
  -v "$(pwd)/nuclei_templates:/srv/nuclei_templates" \
  autoar-web
```

### Environment Variables
- `PORT` or `-addr` (default: 8888)
- `AUTOAR_CONFIG` or `-config` (default: `/srv/config/autoar.yaml`)
- `APKX_ROOT` (default: `/srv`)

## Docker Compose
Compose is provided to avoid buildx and simplify local runs.
```bash
cd /home/sallam/AutoAR
docker compose up --build -d
# Stop: docker compose down
```
What it does:
- Builds from `autoar-web/Dockerfile`
- Runs on port `8888`
- Mounts `./autoar-web/web-data -> /srv/web-data`
- Mounts `./autoar.yaml -> /srv/config/autoar.yaml:ro`

## CI/CD: Releases and Secret Scans
- `.github/workflows/release.yml` builds binaries for Linux/macOS/Windows and pushes a Docker image to GHCR on tag push `v*.*.*`.
- `.gitleaks.toml` blocks secret leaks in CI.

Release flow:
```bash
git tag v1.0.0
git push origin v1.0.0
```

## Security & Secrets
- Real secrets live in `autoar.yaml` (ignored by git).
- A sanitized `autoar.sample.yaml` shows the schema.
- CI uses gitleaks to prevent accidental secret commits.

## Notes
- Install the recon toolchain on the host if you run scans natively: subfinder, dnsx, httpx, nuclei, ffuf, kxss, etc.
- A “full scan” Docker image can be added to bundle all tools; open an issue if you want this path. <|MERGE_RESOLUTION|>--- conflicted
+++ resolved
@@ -2,22 +2,13 @@
 
 An automated reconnaissance and vulnerability scanning tool that combines multiple tools for comprehensive web application security assessment, with integrated SQLite storage for findings.
 
-<<<<<<< HEAD
+<img width="1253" height="894" alt="AutoAR Web Portal" src="https://github.com/user-attachments/assets/f139409c-c27d-4c6b-a0c3-218f8f9825d8" />
+
 ## What's new (v2.0.0) - Web Portal & Dockerization
 - **🌐 Modern Web Portal** at `autoar-web/`
   - Async job queue with live status updates
   - Cancel running jobs with one click
   - HTML report generation per scan (`/reports/<scan_id>/report.html`)
-=======
-<img width="1253" height="894" alt="image" src="https://github.com/user-attachments/assets/f139409c-c27d-4c6b-a0c3-218f8f9825d8" />
-
-
-## What’s new (Web UI)
-- Modern web portal at `autoar-web/`
-  - Async job queue with live status
-  - Cancel running jobs
-  - HTML report per scan (`/reports/<scan_id>/report.html`)
->>>>>>> 7a00812e
   - Browse raw logs and copied artefacts
   - Delete scan results (removes all files)
   - Real-time progress monitoring
